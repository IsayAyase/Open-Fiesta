"use client";
import { useEffect, useMemo, useState } from "react";


import HeaderBar from "@/components/app/HeaderBar";
import SelectedModelsBar from "@/components/chat/SelectedModelsBar";
import { useLocalStorage } from "@/lib/useLocalStorage";
import { mergeModels, useCustomModels } from "@/lib/customModels";
import { ChatMessage, ApiKeys, ChatThread } from "@/lib/types";
import { createChatActions } from "@/lib/chatActions";
import { useProjects } from "@/lib/useProjects";
import ModelsModal from "@/components/modals/ModelsModal";
import VoiceSelector from "@/components/modals/VoiceSelector";
import FirstVisitNote from "@/components/app/FirstVisitNote";
import FixedInputBar from "@/components/chat/FixedInputBar";
import ThreadSidebar from "@/components/chat/ThreadSidebar";
import ChatGrid from "@/components/chat/ChatGrid";
import { useTheme } from "@/lib/themeContext";
import { BACKGROUND_STYLES } from "@/lib/themes";
import { safeUUID } from "@/lib/uuid";
import LaunchScreen from "@/components/ui/LaunchScreen";
import ClientOnly from "@/components/ui/ClientOnly";

export default function Home() {
  const { theme } = useTheme();
  const [isHydrated, setIsHydrated] = useState(false);
  const [showSplash, setShowSplash] = useState(true);
  const backgroundClass = BACKGROUND_STYLES[theme.background].className;

  const [selectedIds, setSelectedIds] = useLocalStorage<string[]>(
    "ai-fiesta:selected-models",
    [
      "gemini-2.5-flash",
      "llama-3.3-70b-instruct",
      "qwen-2.5-72b-instruct",
      "openai-gpt-oss-20b-free",
      "glm-4.5-air",
    ]
  );
  const [keys] = useLocalStorage<ApiKeys>("ai-fiesta:keys", {});
  const [threads, setThreads] = useLocalStorage<ChatThread[]>(
    "ai-fiesta:threads",
    []
  );
  const [activeId, setActiveId] = useLocalStorage<string | null>(
    "ai-fiesta:active-thread",
    null
  );
  const [sidebarOpen, setSidebarOpen] = useLocalStorage<boolean>(
    "ai-fiesta:sidebar-open",
    true
  );
  const [mobileSidebarOpen, setMobileSidebarOpen] = useState(false);
  const [modelsModalOpen, setModelsModalOpen] = useState(false);
  const [selectedVoice, setSelectedVoice] = useLocalStorage<string>(
    "ai-fiesta:selected-voice",
    "alloy"
  );

  const [customModels] = useCustomModels();
  const allModels = useMemo(() => mergeModels(customModels), [customModels]);

  // Projects hook from main
  const {
    projects,
    activeProjectId,
    activeProject,
    createProject,
    updateProject,
    deleteProject,
    selectProject,
    isLoaded: projectsLoaded,
  } = useProjects();

  // Show loading state until projects are loaded to avoid flicker
  if (!projectsLoaded) {
    return (
      <div className={`min-h-screen w-full ${backgroundClass} relative text-white`}>
        <div className="relative z-10 px-3 lg:px-4 py-4 lg:py-6">
          <div className="text-white/60">Loading projects…</div>
        </div>
      </div>
    );
  }

  const activeThread = useMemo(
    () => threads.find((t) => t.id === activeId) || null,
    [threads, activeId]
  );
  // Only show chats for the active project (or all if none selected)
  const visibleThreads = useMemo(
    () => (activeProjectId ? threads.filter((t) => t.projectId === activeProjectId) : threads),
    [threads, activeProjectId]
  );
  const messages = useMemo(() => activeThread?.messages ?? [], [activeThread]);

  const [loadingIds, setLoadingIds] = useState<string[]>([]);
  // Allow collapsing a model column without unselecting it
  const [collapsedIds, setCollapsedIds] = useState<string[]>([]);
  const selectedModels = useMemo(
    () => allModels.filter((m) => selectedIds.includes(m.id)),
    [selectedIds, allModels]
  );
  // Build grid template: collapsed => fixed narrow, expanded => normal
  const headerTemplate = useMemo(() => {
    if (selectedModels.length === 0) return "";
    const parts = selectedModels.map((m) =>
      collapsedIds.includes(m.id) ? "72px" : "minmax(280px, 1fr)"
    );
    return parts.join(" ");
  }, [selectedModels, collapsedIds]);

  const anyLoading = loadingIds.length > 0;
  const [copiedAllIdx, setCopiedAllIdx] = useState<number | null>(null);
  const [copiedKey, setCopiedKey] = useState<string | null>(null);
  const [firstNoteDismissed, setFirstNoteDismissed] = useLocalStorage<boolean>(
    "ai-fiesta:first-visit-note-dismissed",
    false
  );
  const showFirstVisitNote =
    !firstNoteDismissed && (!keys?.openrouter || !keys?.gemini);

  // Copy helper with fallback when navigator.clipboard is unavailable
  const copyToClipboard = async (text: string) => {
    try {
      await navigator.clipboard.writeText(text);
    } catch {
      // Fallback for older browsers or insecure contexts
      const ta = document.createElement("textarea");
      ta.value = text;
      ta.style.position = "fixed";
      ta.style.left = "-9999px";
      ta.style.top = "-9999px";
      ta.setAttribute('readonly', '');
      document.body.appendChild(ta);
      ta.select();
      ta.setSelectionRange(0, 99999);
      try {
        document.execCommand("copy");
      } catch {
        // Silent fail - user will need to copy manually
      } finally {
        document.body.removeChild(ta);
      }
    }
  };

  const toggle = (id: string) => {
    setSelectedIds((prev) => {
      if (prev.includes(id)) return prev.filter((x) => x !== id);
      const valid = new Set(allModels.map((m) => m.id));
      const currentValidCount = prev.filter((x) => valid.has(x)).length;
      if (currentValidCount >= 5) return prev;
      return [...prev, id];
    });
  };

  // Chat actions (send and onEditUser) moved to lib/chatActions.ts to avoid state races
  const { send, onEditUser, onDeleteUser, onDeleteAnswer } = useMemo(
    () =>
      createChatActions({
        selectedModels,
        keys,
        threads,
        activeThread,
        setThreads,
        setActiveId,
        setLoadingIds: (updater) => setLoadingIds(updater),
        setLoadingIdsInit: (ids) => setLoadingIds(ids),
        activeProject, // include project system prompt/context
        selectedVoice,
      }),
    [
      selectedModels,
      keys,
      threads,
      activeThread,
      setThreads,
      setActiveId,
      activeProject,
      selectedVoice,
    ]
  );

  // group assistant messages by turn for simple compare view
  const pairs = useMemo(() => {
    const rows: { user: ChatMessage; answers: ChatMessage[] }[] = [];
    let currentUser: ChatMessage | null = null;
    for (const m of messages) {
      if (m.role === "user") {
        currentUser = m;
        rows.push({ user: m, answers: [] });
      } else if (m.role === "assistant" && currentUser) {
        rows[rows.length - 1]?.answers.push(m);
      }
    }
    return rows;
  }, [messages]);

  useEffect(() => {
    setIsHydrated(true);
    const t = setTimeout(() => setShowSplash(false), 350); // fade-out duration match
    return () => clearTimeout(t);
  }, []);

  return (
<<<<<<< HEAD
    <div className={`min-h-screen w-full ${backgroundClass} relative text-white`}>

=======
    <div className={`min-h-screen w-full ${backgroundClass} relative text-black dark:text-white`}>
>>>>>>> 03e3808b
      {showSplash && (
        <div className="fixed inset-0 z-[9999]">
          <LaunchScreen backgroundClass={backgroundClass} dismissed={isHydrated} />
        </div>
      )}
      <div className="absolute inset-0 z-0 pointer-events-none opacity-95" />

      <div className="relative z-10 px-3 lg:px-4 py-4 lg:py-6">
        <div className="flex gap-3 lg:gap-4">
          {/* Sidebar */}
          <ClientOnly
            fallback={
              <aside
                aria-busy="true"
                aria-label="Loading sidebar"
                className={`relative hidden lg:flex shrink-0 h-[calc(100vh-2rem)] lg:h-[calc(100vh-3rem)] rounded-lg border border-white/10 bg-white/5 p-3 flex-col transition-[width] duration-300 ${sidebarOpen ? "w-64" : "w-14"
                  }`}>
                <div className="flex-1 overflow-y-auto space-y-1 pr-1">
                  <div className="text-xs opacity-60">Loading…</div>
                </div>
              </aside>
            }
          >
            <ThreadSidebar
              sidebarOpen={sidebarOpen}
              onToggleSidebar={() => setSidebarOpen(!sidebarOpen)}
              threads={visibleThreads}
              activeId={activeId}
              onSelectThread={(id) => setActiveId(id)}
              onNewChat={() => {
                const t: ChatThread = {
                  id: safeUUID(),
                  title: "New Chat",
                  messages: [],
                  createdAt: Date.now(),
                  projectId: activeProjectId || undefined,
                };
                setThreads((prev) => [t, ...prev]);
                setActiveId(t.id);
              }}
              mobileSidebarOpen={mobileSidebarOpen}
              onCloseMobile={() => setMobileSidebarOpen(false)}
              onOpenMobile={() => setMobileSidebarOpen(true)}
              onDeleteThread={(id) => {
                setThreads((prev) => {
                  const next = prev.filter((t) => t.id !== id);
                  if (activeId === id) {
                    const nextInScope = (activeProjectId
                      ? next.find((t) => t.projectId === activeProjectId)
                      : next[0])?.id ?? null;
                    setActiveId(nextInScope);
                  }
                  return next;
                });
              }}
              selectedModels={selectedModels}
              // Projects (from main)
              projects={projects}
              activeProjectId={activeProjectId}
              onSelectProject={selectProject}
              onCreateProject={createProject}
              onUpdateProject={updateProject}
              onDeleteProject={deleteProject}
            />
          </ClientOnly>

          {/* Main content */}
          <div className="flex-1 min-w-0 flex flex-col h-[calc(100vh-2rem)] lg:h-[calc(100vh-3rem)] overflow-hidden">
            {/* Top bar */}
            <HeaderBar
              onOpenMenu={() => setMobileSidebarOpen(true)}
              title="Open Fiesta"
              authorName="Niladri"
              authorImageSrc="/image.png"
              authorLink="https://x.com/byteHumi"
              githubOwner="NiladriHazra"
              githubRepo="Open-Fiesta"
              onOpenModelsModal={() => setModelsModalOpen(true)}
              className="-mr-3 sm:mr-0"
            />

            {/* Selected models row + actions */}
            <SelectedModelsBar selectedModels={selectedModels} onToggle={toggle} />

            {/* Voice selector for audio models */}
            {isHydrated && selectedModels.some((m) => m.category === "audio") && (
              <div className="mb-3 px-4">
                <div className="flex items-center gap-3">
                  <span className="text-sm text-zinc-500 dark:text-zinc-400">Voice:</span>
                  <VoiceSelector selectedVoice={selectedVoice} onVoiceChange={setSelectedVoice} />
                </div>
              </div>
            )}

            <ModelsModal
              open={modelsModalOpen}
              onClose={() => setModelsModalOpen(false)}
              selectedIds={selectedIds}
              selectedModels={selectedModels}
              customModels={customModels}
              onToggle={toggle}
            />

            <ClientOnly
              fallback={
                <div
                  role="status"
                  aria-busy="true"
                  className="relative rounded-lg border border-white/5 bg-white/5 px-3 lg:px-4 pt-2 overflow-x-auto flex-1 overflow-y-auto pb-28">
                  <div className="p-4 text-zinc-400">
                    Loading chat…
                  </div>
                </div>
              }
            >
              {isHydrated && (
                <FirstVisitNote
                  open={showFirstVisitNote}
                  onClose={() => setFirstNoteDismissed(true)}
                />
              )}
              {isHydrated && (
                <ChatGrid
                  selectedModels={selectedModels}
                  headerTemplate={headerTemplate}
                  collapsedIds={collapsedIds}
                  setCollapsedIds={setCollapsedIds}
                  loadingIds={loadingIds}
                  pairs={pairs}
                  copyToClipboard={copyToClipboard}
                  copiedAllIdx={copiedAllIdx}
                  setCopiedAllIdx={setCopiedAllIdx}
                  copiedKey={copiedKey}
                  setCopiedKey={setCopiedKey}
                  onEditUser={onEditUser}
                  onDeleteUser={onDeleteUser}
                  onDeleteAnswer={onDeleteAnswer}
                />
              )}
            </ClientOnly>

            <FixedInputBar onSubmit={send} loading={anyLoading} />
          </div>
        </div>
      </div>
    </div>
  );
}<|MERGE_RESOLUTION|>--- conflicted
+++ resolved
@@ -204,12 +204,7 @@
   }, []);
 
   return (
-<<<<<<< HEAD
-    <div className={`min-h-screen w-full ${backgroundClass} relative text-white`}>
-
-=======
     <div className={`min-h-screen w-full ${backgroundClass} relative text-black dark:text-white`}>
->>>>>>> 03e3808b
       {showSplash && (
         <div className="fixed inset-0 z-[9999]">
           <LaunchScreen backgroundClass={backgroundClass} dismissed={isHydrated} />
