"use client";
import { useEffect, useMemo, useState } from "react";


import HeaderBar from "@/components/app/HeaderBar";
import SelectedModelsBar from "@/components/chat/SelectedModelsBar";
import { useLocalStorage } from "@/lib/useLocalStorage";
import { mergeModels, useCustomModels } from "@/lib/customModels";
import { ChatMessage, ApiKeys, ChatThread } from "@/lib/types";
import { createChatActions } from "@/lib/chatActions";
import { useProjects } from "@/lib/useProjects";
import ModelsModal from "@/components/modals/ModelsModal";
import FirstVisitNote from "@/components/app/FirstVisitNote";
import FixedInputBar from "@/components/chat/FixedInputBar";
import ThreadSidebar from "@/components/chat/ThreadSidebar";
import ChatGrid from "@/components/chat/ChatGrid";
import { useTheme } from "@/lib/themeContext";
import { BACKGROUND_STYLES } from "@/lib/themes";
import { safeUUID } from "@/lib/uuid";
import LaunchScreen from "@/components/ui/LaunchScreen";
import ClientOnly from "@/components/ui/ClientOnly";

export default function Home() {
  const { theme } = useTheme();
  const [isHydrated, setIsHydrated] = useState(false);
  const [showSplash, setShowSplash] = useState(true);
  const backgroundClass = BACKGROUND_STYLES[theme.background].className;

  const [selectedIds, setSelectedIds] = useLocalStorage<string[]>(
    "ai-fiesta:selected-models",
    [
      "gemini-2.5-flash",
      "llama-3.3-70b-instruct",
      "qwen-2.5-72b-instruct",
      "openai-gpt-oss-20b-free",
      "glm-4.5-air",
    ]
  );
  const [keys] = useLocalStorage<ApiKeys>("ai-fiesta:keys", {});
  const [threads, setThreads] = useLocalStorage<ChatThread[]>(
    "ai-fiesta:threads",
    []
  );
  const [activeId, setActiveId] = useLocalStorage<string | null>(
    "ai-fiesta:active-thread",
    null
  );
  const [sidebarOpen, setSidebarOpen] = useLocalStorage<boolean>(
    "ai-fiesta:sidebar-open",
    true
  );
  const [mobileSidebarOpen, setMobileSidebarOpen] = useState(false);
  const [modelsModalOpen, setModelsModalOpen] = useState(false);

  const [customModels] = useCustomModels();
  const allModels = useMemo(() => mergeModels(customModels), [customModels]);

  // Projects hook from main
  const {
    projects,
    activeProjectId,
    activeProject,
    createProject,
    updateProject,
    deleteProject,
    selectProject,
    isLoaded: projectsLoaded,
  } = useProjects();

  // Show loading state until projects are loaded to avoid flicker
  if (!projectsLoaded) {
    return (
      <div className={`min-h-screen w-full ${backgroundClass} relative text-white`}>
        <div className="relative z-10 px-3 lg:px-4 py-4 lg:py-6">
          <div className="text-white/60">Loading projects…</div>
        </div>
      </div>
    );
  }

  const activeThread = useMemo(
    () => threads.find((t) => t.id === activeId) || null,
    [threads, activeId]
  );
  // Only show chats for the active project (or all if none selected)
  const visibleThreads = useMemo(
    () => (activeProjectId ? threads.filter((t) => t.projectId === activeProjectId) : threads),
    [threads, activeProjectId]
  );
  const messages = useMemo(() => activeThread?.messages ?? [], [activeThread]);

  const [loadingIds, setLoadingIds] = useState<string[]>([]);
  // Allow collapsing a model column without unselecting it
  const [collapsedIds, setCollapsedIds] = useState<string[]>([]);
  const selectedModels = useMemo(
    () => allModels.filter((m) => selectedIds.includes(m.id)),
    [selectedIds, allModels]
  );
  // Build grid template: collapsed => fixed narrow, expanded => normal
  const headerTemplate = useMemo(() => {
    if (selectedModels.length === 0) return "";
    const parts = selectedModels.map((m) =>
      collapsedIds.includes(m.id) ? "72px" : "minmax(280px, 1fr)"
    );
    return parts.join(" ");
  }, [selectedModels, collapsedIds]);

  const anyLoading = loadingIds.length > 0;
  const [copiedAllIdx, setCopiedAllIdx] = useState<number | null>(null);
  const [copiedKey, setCopiedKey] = useState<string | null>(null);
  const [firstNoteDismissed, setFirstNoteDismissed] = useLocalStorage<boolean>(
    "ai-fiesta:first-visit-note-dismissed",
    false
  );
  const showFirstVisitNote =
    !firstNoteDismissed && (!keys?.openrouter || !keys?.gemini);

  // Copy helper with fallback when navigator.clipboard is unavailable
  const copyToClipboard = async (text: string) => {
    try {
      await navigator.clipboard.writeText(text);
    } catch {
      // Fallback for older browsers or insecure contexts
      const ta = document.createElement("textarea");
      ta.value = text;
      ta.style.position = "fixed";
      ta.style.left = "-9999px";
      ta.style.top = "-9999px";
      ta.setAttribute('readonly', '');
      document.body.appendChild(ta);
      ta.select();
      ta.setSelectionRange(0, 99999);
      try {
        document.execCommand("copy");
      } catch {
        // Silent fail - user will need to copy manually
      } finally {
        document.body.removeChild(ta);
      }
    }
  };

  const toggle = (id: string) => {
    setSelectedIds((prev) => {
      if (prev.includes(id)) return prev.filter((x) => x !== id);
      const valid = new Set(allModels.map((m) => m.id));
      const currentValidCount = prev.filter((x) => valid.has(x)).length;
      if (currentValidCount >= 5) return prev;
      return [...prev, id];
    });
  };

  // Chat actions (send and onEditUser) moved to lib/chatActions.ts to avoid state races
  const { send, onEditUser } = useMemo(
    () =>
      createChatActions({
        selectedModels,
        keys,
        threads,
        activeThread,
        setThreads,
        setActiveId,
        setLoadingIds: (updater) => setLoadingIds(updater),
        setLoadingIdsInit: (ids) => setLoadingIds(ids),
        activeProject, // include project system prompt/context
      }),
    [
      selectedModels,
      keys,
      threads,
      activeThread,
      setThreads,
      setActiveId,
      activeProject,
    ]
  );

  // group assistant messages by turn for simple compare view
  const pairs = useMemo(() => {
    const rows: { user: ChatMessage; answers: ChatMessage[] }[] = [];
    let currentUser: ChatMessage | null = null;
    for (const m of messages) {
      if (m.role === "user") {
        currentUser = m;
        rows.push({ user: m, answers: [] });
      } else if (m.role === "assistant" && currentUser) {
        rows[rows.length - 1]?.answers.push(m);
      }
    }
    return rows;
  }, [messages]);

  useEffect(() => {
    setIsHydrated(true);
    const t = setTimeout(() => setShowSplash(false), 350); // fade-out duration match
    return () => clearTimeout(t);
  }, []);

  return (
    <div className={`min-h-screen w-full ${backgroundClass} relative text-white`}>

      {showSplash && (
        <div className="fixed inset-0 z-[9999]">
          <LaunchScreen backgroundClass={backgroundClass} dismissed={isHydrated} />
        </div>
      )}
      <div className="absolute inset-0 z-0 pointer-events-none opacity-95" />

      <div className="relative z-10 px-3 lg:px-4 py-4 lg:py-6">
        <div className="flex gap-3 lg:gap-4">
          {/* Sidebar */}
<<<<<<< HEAD
          <ClientOnly
            fallback={
              <aside
                aria-busy="true"
                aria-label="Loading sidebar"
                className={`relative hidden lg:flex shrink-0 h-[calc(100vh-2rem)] lg:h-[calc(100vh-3rem)] rounded-lg border border-white/10 bg-white/5 p-3 flex-col transition-[width] duration-300 ${sidebarOpen ? "w-64" : "w-14"
                  }`}>
                <div className="flex-1 overflow-y-auto space-y-1 pr-1">
                  <div className="text-xs opacity-60">Loading…</div>
                </div>
              </aside>
            }
          >
            <ThreadSidebar
              sidebarOpen={sidebarOpen}
              onToggleSidebar={() => setSidebarOpen(!sidebarOpen)}
              threads={visibleThreads}
              activeId={activeId}
              onSelectThread={(id) => setActiveId(id)}
              onNewChat={() => {
                const t: ChatThread = {
                  id: safeUUID(),
                  title: "New Chat",
                  messages: [],
                  createdAt: Date.now(),
                  projectId: activeProjectId || undefined,
                };
                setThreads((prev) => [t, ...prev]);
                setActiveId(t.id);
              }}
              mobileSidebarOpen={mobileSidebarOpen}
              onCloseMobile={() => setMobileSidebarOpen(false)}
              onOpenMobile={() => setMobileSidebarOpen(true)}
              onDeleteThread={(id) => {
                setThreads((prev) => {
                  const next = prev.filter((t) => t.id !== id);
                  if (activeId === id) {
                    const nextInScope = (activeProjectId
                      ? next.find((t) => t.projectId === activeProjectId)
                      : next[0])?.id ?? null;
                    setActiveId(nextInScope);
                  }
                  return next;
                });
              }}
              // Projects (from main)
              projects={projects}
              activeProjectId={activeProjectId}
              onSelectProject={selectProject}
              onCreateProject={createProject}
              onUpdateProject={updateProject}
              onDeleteProject={deleteProject}
            />
          </ClientOnly>
=======
          <ThreadSidebar
            sidebarOpen={sidebarOpen}
            onToggleSidebar={() => setSidebarOpen(!sidebarOpen)}
            threads={visibleThreads}
            activeId={activeId}
            onSelectThread={(id) => setActiveId(id)}
            onNewChat={() => {
              const t: ChatThread = {
                id: safeUUID(),
                title: "New Chat",
                messages: [],
                createdAt: Date.now(),
                projectId: activeProjectId || undefined,
              };
              setThreads((prev) => [t, ...prev]);
              setActiveId(t.id);
            }}
            mobileSidebarOpen={mobileSidebarOpen}
            onCloseMobile={() => setMobileSidebarOpen(false)}
            onOpenMobile={() => setMobileSidebarOpen(true)}
            onDeleteThread={(id) => {
              setThreads((prev) => {
                const next = prev.filter((t) => t.id !== id);
                if (activeId === id) {
                  const nextInScope = (activeProjectId
                    ? next.find((t) => t.projectId === activeProjectId)
                    : next[0])?.id ?? null;
                  setActiveId(nextInScope);
                }
                return next;
              });
            }}
            selectedModels={selectedModels}
            // Projects (from main)
            projects={projects}
            activeProjectId={activeProjectId}
            onSelectProject={selectProject}
            onCreateProject={createProject}
            onUpdateProject={updateProject}
            onDeleteProject={deleteProject}
          />
>>>>>>> 2f514e9f

          {/* Main content */}
          <div className="flex-1 min-w-0 flex flex-col h-[calc(100vh-2rem)] lg:h-[calc(100vh-3rem)] overflow-hidden">
            {/* Top bar */}
            <HeaderBar
              onOpenMenu={() => setMobileSidebarOpen(true)}
              title="Open Fiesta"
              authorName="Niladri"
              authorImageSrc="/image.png"
              authorLink="https://x.com/byteHumi"
              githubOwner="NiladriHazra"
              githubRepo="Open-Fiesta"
              onOpenModelsModal={() => setModelsModalOpen(true)}
              className="-mr-3 sm:mr-0"
            />

            {/* Selected models row + actions */}
            <SelectedModelsBar selectedModels={selectedModels} onToggle={toggle} />

            <ModelsModal
              open={modelsModalOpen}
              onClose={() => setModelsModalOpen(false)}
              selectedIds={selectedIds}
              selectedModels={selectedModels}
              customModels={customModels}
              onToggle={toggle}
            />

            <ClientOnly
              fallback={
                <div
                  role="status"
                  aria-busy="true"
                  className="relative rounded-lg border border-white/5 bg-white/5 px-3 lg:px-4 pt-2 overflow-x-auto flex-1 overflow-y-auto pb-28">
                  <div className="p-4 text-zinc-400">
                    Loading chat…
                  </div>
                </div>
              }
            >
              {isHydrated && (
                <FirstVisitNote
                  open={showFirstVisitNote}
                  onClose={() => setFirstNoteDismissed(true)}
                />
              )}
              {isHydrated && (
                <ChatGrid
                  selectedModels={selectedModels}
                  headerTemplate={headerTemplate}
                  collapsedIds={collapsedIds}
                  setCollapsedIds={setCollapsedIds}
                  loadingIds={loadingIds}
                  pairs={pairs}
                  copyToClipboard={copyToClipboard}
                  copiedAllIdx={copiedAllIdx}
                  setCopiedAllIdx={setCopiedAllIdx}
                  copiedKey={copiedKey}
                  setCopiedKey={setCopiedKey}
                  onEditUser={onEditUser}
                />
              )}
            </ClientOnly>

            <FixedInputBar onSubmit={send} loading={anyLoading} />
          </div>
        </div>
      </div>
    </div>
  );
}<|MERGE_RESOLUTION|>--- conflicted
+++ resolved
@@ -209,7 +209,6 @@
       <div className="relative z-10 px-3 lg:px-4 py-4 lg:py-6">
         <div className="flex gap-3 lg:gap-4">
           {/* Sidebar */}
-<<<<<<< HEAD
           <ClientOnly
             fallback={
               <aside
@@ -255,6 +254,7 @@
                   return next;
                 });
               }}
+              selectedModels={selectedModels}
               // Projects (from main)
               projects={projects}
               activeProjectId={activeProjectId}
@@ -264,49 +264,6 @@
               onDeleteProject={deleteProject}
             />
           </ClientOnly>
-=======
-          <ThreadSidebar
-            sidebarOpen={sidebarOpen}
-            onToggleSidebar={() => setSidebarOpen(!sidebarOpen)}
-            threads={visibleThreads}
-            activeId={activeId}
-            onSelectThread={(id) => setActiveId(id)}
-            onNewChat={() => {
-              const t: ChatThread = {
-                id: safeUUID(),
-                title: "New Chat",
-                messages: [],
-                createdAt: Date.now(),
-                projectId: activeProjectId || undefined,
-              };
-              setThreads((prev) => [t, ...prev]);
-              setActiveId(t.id);
-            }}
-            mobileSidebarOpen={mobileSidebarOpen}
-            onCloseMobile={() => setMobileSidebarOpen(false)}
-            onOpenMobile={() => setMobileSidebarOpen(true)}
-            onDeleteThread={(id) => {
-              setThreads((prev) => {
-                const next = prev.filter((t) => t.id !== id);
-                if (activeId === id) {
-                  const nextInScope = (activeProjectId
-                    ? next.find((t) => t.projectId === activeProjectId)
-                    : next[0])?.id ?? null;
-                  setActiveId(nextInScope);
-                }
-                return next;
-              });
-            }}
-            selectedModels={selectedModels}
-            // Projects (from main)
-            projects={projects}
-            activeProjectId={activeProjectId}
-            onSelectProject={selectProject}
-            onCreateProject={createProject}
-            onUpdateProject={updateProject}
-            onDeleteProject={deleteProject}
-          />
->>>>>>> 2f514e9f
 
           {/* Main content */}
           <div className="flex-1 min-w-0 flex flex-col h-[calc(100vh-2rem)] lg:h-[calc(100vh-3rem)] overflow-hidden">
