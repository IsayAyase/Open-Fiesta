--- conflicted
+++ resolved
@@ -1,12 +1,12 @@
 "use client";
 import { useEffect, useMemo, useState } from "react";
 
+
 import HeaderBar from "@/components/app/HeaderBar";
 import SelectedModelsBar from "@/components/chat/SelectedModelsBar";
-import VoiceSelector from "@/components/modals/VoiceSelector";
 import { useLocalStorage } from "@/lib/useLocalStorage";
 import { mergeModels, useCustomModels } from "@/lib/customModels";
-import { ChatMessage, ApiKeys, ChatThread, AiModel } from "@/lib/types";
+import { ChatMessage, ApiKeys, ChatThread } from "@/lib/types";
 import { createChatActions } from "@/lib/chatActions";
 import { useProjects } from "@/lib/useProjects";
 import ModelsModal from "@/components/modals/ModelsModal";
@@ -29,11 +29,11 @@
   const [selectedIds, setSelectedIds] = useLocalStorage<string[]>(
     "ai-fiesta:selected-models",
     [
-      "unstable-gpt-5-chat",
-      "unstable-claude-sonnet-4",
-      "gemini-2.5-pro",
-      "unstable-grok-4",
-      "open-evil",
+      "gemini-2.5-flash",
+      "llama-3.3-70b-instruct",
+      "qwen-2.5-72b-instruct",
+      "openai-gpt-oss-20b-free",
+      "glm-4.5-air",
     ]
   );
   const [keys] = useLocalStorage<ApiKeys>("ai-fiesta:keys", {});
@@ -51,10 +51,6 @@
   );
   const [mobileSidebarOpen, setMobileSidebarOpen] = useState(false);
   const [modelsModalOpen, setModelsModalOpen] = useState(false);
-  const [selectedVoice, setSelectedVoice] = useLocalStorage<string>(
-    "ai-fiesta:selected-voice",
-    "alloy"
-  );
 
   const [customModels] = useCustomModels();
   const allModels = useMemo(() => mergeModels(customModels), [customModels]);
@@ -71,6 +67,17 @@
     isLoaded: projectsLoaded,
   } = useProjects();
 
+  // Show loading state until projects are loaded to avoid flicker
+  if (!projectsLoaded) {
+    return (
+      <div className={`min-h-screen w-full ${backgroundClass} relative text-white`}>
+        <div className="relative z-10 px-3 lg:px-4 py-4 lg:py-6">
+          <div className="text-white/60">Loading projects…</div>
+        </div>
+      </div>
+    );
+  }
+
   const activeThread = useMemo(
     () => threads.find((t) => t.id === activeId) || null,
     [threads, activeId]
@@ -86,7 +93,7 @@
   // Allow collapsing a model column without unselecting it
   const [collapsedIds, setCollapsedIds] = useState<string[]>([]);
   const selectedModels = useMemo(
-    () => selectedIds.map(id => allModels.find(m => m.id === id)).filter(Boolean) as AiModel[],
+    () => allModels.filter((m) => selectedIds.includes(m.id)),
     [selectedIds, allModels]
   );
   // Build grid template: collapsed => fixed narrow, expanded => normal
@@ -105,7 +112,7 @@
     "ai-fiesta:first-visit-note-dismissed",
     false
   );
-  const showFirstVisitNote = isHydrated &&
+  const showFirstVisitNote =
     !firstNoteDismissed && (!keys?.openrouter || !keys?.gemini);
 
   // Copy helper with fallback when navigator.clipboard is unavailable
@@ -113,18 +120,22 @@
     try {
       await navigator.clipboard.writeText(text);
     } catch {
+      // Fallback for older browsers or insecure contexts
+      const ta = document.createElement("textarea");
+      ta.value = text;
+      ta.style.position = "fixed";
+      ta.style.left = "-9999px";
+      ta.style.top = "-9999px";
+      ta.setAttribute('readonly', '');
+      document.body.appendChild(ta);
+      ta.select();
+      ta.setSelectionRange(0, 99999);
       try {
-        const ta = document.createElement("textarea");
-        ta.value = text;
-        ta.style.position = "fixed";
-        ta.style.left = "-9999px";
-        document.body.appendChild(ta);
-        ta.focus();
-        ta.select();
         document.execCommand("copy");
+      } catch {
+        // Silent fail - user will need to copy manually
+      } finally {
         document.body.removeChild(ta);
-      } catch {
-        // ignore
       }
     }
   };
@@ -152,7 +163,6 @@
         setLoadingIds: (updater) => setLoadingIds(updater),
         setLoadingIdsInit: (ids) => setLoadingIds(ids),
         activeProject, // include project system prompt/context
-        selectedVoice, // pass voice selection for audio models
       }),
     [
       selectedModels,
@@ -162,7 +172,6 @@
       setThreads,
       setActiveId,
       activeProject,
-      selectedVoice,
     ]
   );
 
@@ -181,58 +190,15 @@
     return rows;
   }, [messages]);
 
-  // Delete a full user turn (user + all its answers)
-  const onDeleteUser = (turnIndex: number) => {
-    if (!activeThread) return;
-    setThreads((prev) =>
-      prev.map((t) => {
-        if (t.id !== activeThread.id) return t;
-        const msgs = t.messages;
-        const userStarts: number[] = [];
-        for (let i = 0; i < msgs.length; i++) if (msgs[i].role === "user") userStarts.push(i);
-        const start = userStarts[turnIndex];
-        if (start === undefined) return t;
-        const end = userStarts[turnIndex + 1] ?? msgs.length; // exclusive
-        const nextMsgs = msgs.filter((_, idx) => idx < start || idx >= end);
-        return { ...t, messages: nextMsgs };
-      })
-    );
-  };
-
-  // Delete a specific model's answer within a turn
-  const onDeleteAnswer = (turnIndex: number, modelId: string) => {
-    if (!activeThread) return;
-    setThreads((prev) =>
-      prev.map((t) => {
-        if (t.id !== activeThread.id) return t;
-        const msgs = t.messages;
-        const userStarts: number[] = [];
-        for (let i = 0; i < msgs.length; i++) if (msgs[i].role === "user") userStarts.push(i);
-        const start = userStarts[turnIndex];
-        if (start === undefined) return t;
-        const end = userStarts[turnIndex + 1] ?? msgs.length; // exclusive
-        let removed = false;
-        const nextMsgs = msgs.filter((m, idx) => {
-          if (idx <= start || idx >= end) return true;
-          if (!removed && m.role === "assistant" && m.modelId === modelId) {
-            removed = true;
-            return false;
-          }
-          return true;
-        });
-        return { ...t, messages: nextMsgs };
-      })
-    );
-  };
-
   useEffect(() => {
     setIsHydrated(true);
-    const t = setTimeout(() => setShowSplash(false), 350);
+    const t = setTimeout(() => setShowSplash(false), 350); // fade-out duration match
     return () => clearTimeout(t);
   }, []);
 
   return (
     <div className={`min-h-screen w-full ${backgroundClass} relative text-white`}>
+
       {showSplash && (
         <div className="fixed inset-0 z-[9999]">
           <LaunchScreen backgroundClass={backgroundClass} dismissed={isHydrated} />
@@ -245,10 +211,13 @@
           {/* Sidebar */}
           <ClientOnly
             fallback={
-              <aside className={`relative hidden lg:flex shrink-0 h-[calc(100vh-2rem)] lg:h-[calc(100vh-3rem)] rounded-lg border border-white/10 bg-white/5 p-3 flex-col transition-[width] duration-300 ${sidebarOpen ? "w-64" : "w-14"
-                }`}>
+              <aside
+                aria-busy="true"
+                aria-label="Loading sidebar"
+                className={`relative hidden lg:flex shrink-0 h-[calc(100vh-2rem)] lg:h-[calc(100vh-3rem)] rounded-lg border border-white/10 bg-white/5 p-3 flex-col transition-[width] duration-300 ${sidebarOpen ? "w-64" : "w-14"
+                  }`}>
                 <div className="flex-1 overflow-y-auto space-y-1 pr-1">
-                  <div className="text-xs opacity-60">Loading...</div>
+                  <div className="text-xs opacity-60">Loading…</div>
                 </div>
               </aside>
             }
@@ -313,16 +282,6 @@
             {/* Selected models row + actions */}
             <SelectedModelsBar selectedModels={selectedModels} onToggle={toggle} />
 
-            {/* Voice selector for audio models */}
-            {isHydrated && selectedModels.some((m) => m.category === "audio") && (
-              <div className="mb-3 px-4">
-                <div className="flex items-center gap-3">
-                  <span className="text-sm text-zinc-400">Voice:</span>
-                  <VoiceSelector selectedVoice={selectedVoice} onVoiceChange={setSelectedVoice} />
-                </div>
-              </div>
-            )}
-
             <ModelsModal
               open={modelsModalOpen}
               onClose={() => setModelsModalOpen(false)}
@@ -332,54 +291,43 @@
               onToggle={toggle}
             />
 
-<<<<<<< HEAD
-            <ClientOnly>
-              <FirstVisitNote
-                open={showFirstVisitNote}
-                onClose={() => setFirstNoteDismissed(true)}
-              />
-            </ClientOnly>
-
             <ClientOnly
               fallback={
-                <div className="relative rounded-lg border border-white/5 bg-white/5 px-3 lg:px-4 pt-2 overflow-x-auto flex-1 overflow-y-auto pb-28">
+                <div
+                  role="status"
+                  aria-busy="true"
+                  className="relative rounded-lg border border-white/5 bg-white/5 px-3 lg:px-4 pt-2 overflow-x-auto flex-1 overflow-y-auto pb-28">
                   <div className="p-4 text-zinc-400">
-                    Loading chat...
+                    Loading chat…
                   </div>
                 </div>
               }
             >
-=======
-            {isHydrated && (
-              <FirstVisitNote open={showFirstVisitNote} onClose={() => setFirstNoteDismissed(true)} />
-            )}
-
-            {isHydrated && (
->>>>>>> 6b452958
-              <ChatGrid
-                selectedModels={selectedModels}
-                headerTemplate={headerTemplate}
-                collapsedIds={collapsedIds}
-                setCollapsedIds={setCollapsedIds}
-                loadingIds={loadingIds}
-                pairs={pairs}
-                copyToClipboard={copyToClipboard}
-                copiedAllIdx={copiedAllIdx}
-                setCopiedAllIdx={setCopiedAllIdx}
-                copiedKey={copiedKey}
-                setCopiedKey={setCopiedKey}
-                onEditUser={onEditUser}
-<<<<<<< HEAD
-              />
+              {isHydrated && (
+                <FirstVisitNote
+                  open={showFirstVisitNote}
+                  onClose={() => setFirstNoteDismissed(true)}
+                />
+              )}
+              {isHydrated && (
+                <ChatGrid
+                  selectedModels={selectedModels}
+                  headerTemplate={headerTemplate}
+                  collapsedIds={collapsedIds}
+                  setCollapsedIds={setCollapsedIds}
+                  loadingIds={loadingIds}
+                  pairs={pairs}
+                  copyToClipboard={copyToClipboard}
+                  copiedAllIdx={copiedAllIdx}
+                  setCopiedAllIdx={setCopiedAllIdx}
+                  copiedKey={copiedKey}
+                  setCopiedKey={setCopiedKey}
+                  onEditUser={onEditUser}
+                />
+              )}
             </ClientOnly>
-=======
-                onDeleteUser={onDeleteUser}
-                onDeleteAnswer={onDeleteAnswer}
-              />
-            )}
->>>>>>> 6b452958
-
-            {isHydrated && <FixedInputBar onSubmit={send} loading={anyLoading} />}
+
+            <FixedInputBar onSubmit={send} loading={anyLoading} />
           </div>
         </div>
       </div>
