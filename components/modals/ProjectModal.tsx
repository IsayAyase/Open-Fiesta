--- conflicted
+++ resolved
@@ -105,19 +105,14 @@
         onKeyDown={handleKeyDown}
       >
         {/* Header */}
-<<<<<<< HEAD
-        <div className="flex items-center justify-between px-4 py-4 lg:py-2 border-b border-white/10">
-          <h2 className="text-lg font-semibold text-white">{title}</h2>
-=======
         <div className={cn(
-          "flex items-center justify-between p-4 border-b",
+          "flex items-center justify-between px-4 py-4 lg:py-2 border-b",
           isDark ? "border-white/10" : "border-black/10"
         )}>
           <h2 className={cn(
             "text-lg font-semibold",
             isDark ? "text-white" : "text-gray-800"
           )}>{title}</h2>
->>>>>>> d0406b80
           <button
             onClick={onClose}
             className={cn(
@@ -156,15 +151,11 @@
               value={name}
               onChange={(e) => handleNameChange(e.target.value)}
               placeholder="Enter a name for your project (max 50 characters)"
-<<<<<<< HEAD
-              className={`w-full px-3 py-2 text-sm bg-white/5 border rounded-md text-white placeholder-white/40 focus:outline-none focus:ring-2 transition-colors ${
-=======
               className={cn(
-                "w-full px-3 py-2 border rounded-md focus:outline-none focus:ring-2 transition-colors",
+                "w-full px-3 py-2 border text-sm rounded-md focus:outline-none focus:ring-2 transition-colors",
                 isDark
                   ? "bg-white/5 text-white placeholder-white/40"
                   : "bg-black/5 text-gray-800 placeholder-gray-500",
->>>>>>> d0406b80
                 nameError
                   ? 'border-red-400 focus:ring-red-400/50'
                   : isDark
@@ -195,15 +186,11 @@
               onChange={(e) => handlePromptChange(e.target.value)}
               placeholder="Enter a system prompt for chats in this project (max 1000 characters)"
               rows={6}
-<<<<<<< HEAD
-              className={`w-full px-3 py-2 bg-white/5 text-sm border rounded-md text-white placeholder-white/40 resize-none focus:outline-none focus:ring-2 transition-colors ${
-=======
               className={cn(
-                "w-full px-3 py-2 border rounded-md resize-none focus:outline-none focus:ring-2 transition-colors",
+                "w-full px-3 py-2 text-sm border rounded-md resize-none focus:outline-none focus:ring-2 transition-colors",
                 isDark
                   ? "bg-white/5 text-white placeholder-white/40"
                   : "bg-black/5 text-gray-800 placeholder-gray-500",
->>>>>>> d0406b80
                 promptError
                   ? 'border-red-400 focus:ring-red-400/50'
                   : isDark
