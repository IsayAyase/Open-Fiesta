"use client";
import { useState, useEffect } from "react";
import { ChevronLeft, ChevronRight, Plus, X, Trash2 } from "lucide-react";
import type { ChatThread, AiModel } from "@/lib/types";
import type { Project } from "@/lib/projects";
import ConfirmDialog from "@/components/modals/ConfirmDialog";
import ProjectsSection from "@/components/app/ProjectsSection";
import { useTheme } from "@/lib/themeContext";
import { ACCENT_COLORS } from "@/lib/themes";
import DownloadMenu from "./DownloadMenu";

type Props = {
  sidebarOpen: boolean;
  onToggleSidebar: () => void;
  threads: ChatThread[];
  activeId: string | null;
  onSelectThread: (id: string) => void;
  onNewChat: () => void;
  mobileSidebarOpen: boolean;
  onCloseMobile: () => void;
  onOpenMobile: () => void;
  onDeleteThread: (id: string) => void;
  selectedModels: AiModel[];
  // Projects props
  projects: Project[];
  activeProjectId: string | null;
  onSelectProject: (id: string | null) => void;
  onCreateProject: (project: Project) => void;
  onUpdateProject: (project: Project) => void;
  onDeleteProject: (id: string) => void;
};

export default function ThreadSidebar({
  sidebarOpen,
  onToggleSidebar,
  threads,
  activeId,
  onSelectThread,
  onNewChat,
  mobileSidebarOpen,
  onCloseMobile,
  onDeleteThread,
  selectedModels,
  projects,
  activeProjectId,
  onSelectProject,
  onCreateProject,
  onUpdateProject,
  onDeleteProject,
}: Props) {
  const [confirmDeleteId, setConfirmDeleteId] = useState<string | null>(null);
  const [isHydrated, setIsHydrated] = useState(false);
  const { theme } = useTheme();
  const accent = ACCENT_COLORS[theme.accent];
   
  useEffect(() => {
    setIsHydrated(true);
  }, []);

  return (
    <>
      {/* Desktop sidebar */}
      <aside
<<<<<<< HEAD
        className={`relative hidden lg:flex shrink-0 h-[calc(100vh-2rem)] lg:h-[calc(100vh-3rem)] rounded-lg p-3 flex-col transition-[width] duration-300
        ${sidebarOpen ? "w-64" : "w-14"}
        bg-gray-100 border border-gray-300 text-gray-900
        dark:bg-white/5 dark:border-white/10 dark:text-white`}
=======
        className={`relative hidden lg:flex shrink-0 h-[calc(100vh-2rem)] lg:h-[calc(100vh-3rem)] rounded-lg border border-black/10 dark:border-white/10 bg-black/5 dark:bg-white/5 p-3 flex-col transition-[width] duration-300 ${
          sidebarOpen ? "w-64" : "w-14"
        }`}
>>>>>>> 03e3808b
      >
        {/* Collapse/Expand toggle */}
        <button
          aria-label={sidebarOpen ? "Collapse sidebar" : "Expand sidebar"}
          onClick={onToggleSidebar}
<<<<<<< HEAD
          className="absolute -right-3 top-5 z-10 h-6 w-6 rounded-full 
            bg-gray-200 border border-gray-300 hover:bg-gray-300 text-gray-800
            dark:bg-white/10 dark:border-white/15 dark:hover:bg-white/20 dark:text-white"
=======
          className="absolute -right-3 top-5 z-10 h-6 w-6 rounded-full bg-black/10 dark:bg-white/10 border border-black/15 dark:border-white/15 flex items-center justify-center hover:bg-black/20 dark:hover:bg-white/20"
>>>>>>> 03e3808b
        >
          {sidebarOpen ? <ChevronLeft size={14} /> : <ChevronRight size={14} />}
        </button>

        <div
          className={`flex items-center justify-between mb-2 ${
            sidebarOpen ? "" : "opacity-0 pointer-events-none"
          }`}
        >
          <div className="flex items-center gap-3">
            <div className="w-3 h-3 rounded-full accent-dot accent-beacon accent-dot-pulse" />
            <h2 className="text-sm font-semibold">Open Fiesta</h2>
          </div>
        </div>

        {sidebarOpen ? (
          <>
            {/* Projects Section */}
            <div className="mb-4">
              <ProjectsSection
                projects={projects}
                activeProjectId={activeProjectId}
                onSelectProject={onSelectProject}
                onCreateProject={onCreateProject}
                onUpdateProject={onUpdateProject}
                onDeleteProject={onDeleteProject}
                collapsed={false}
              />
            </div>

            {/* New Chat */}
            <button
              onClick={onNewChat}
              className="mb-3 text-sm px-3 py-2 rounded-md shadow text-white dark:bg-white/10 dark:text-white dark:hover:bg-white/20"
              style={{ backgroundColor: accent.primary,}}
            >
              + New Chat
            </button>

            <div className="text-xs uppercase tracking-wide opacity-60 mb-2">
              Chats
            </div>

            {/* Threads list */}
            <div className="flex-1 overflow-y-auto space-y-1 pr-1">
              {!isHydrated ? (
                <div className="text-xs opacity-60">Loading...</div>
              ) : threads.length === 0 ? (
                <div className="text-xs opacity-60">No chats yet</div>
              ) : null}
              
              {isHydrated && threads.map((t) => (
                <div
                  key={t.id}
                  className={`w-full px-2 py-2 rounded-md text-sm border flex items-center justify-between gap-2 group ${
                    t.id === activeId
                      ? "bg-gray-200 border-gray-300 dark:bg-white/15 dark:border-white/20"
                      : "bg-gray-50 border-gray-300 hover:bg-gray-100 dark:bg-white/5 dark:border-white/10 dark:hover:bg-white/10"
                  }`}
                >
                  <button
                    onClick={() => onSelectThread(t.id)}
                    className="min-w-0 text-left flex-1 truncate"
                    title={t.title || "Untitled"}
                  >
                    {t.title || "Untitled"}
                  </button>
                  <div className="flex items-center gap-1">
                    <DownloadMenu 
                      thread={t} 
                      selectedModels={selectedModels} 
                    />
                    <button
                      aria-label="Delete chat"
                      title="Delete chat"
                      onClick={(e) => {
                        e.stopPropagation();
                        setConfirmDeleteId(t.id);
                      }}
                      className="h-7 w-7 shrink-0 inline-flex items-center justify-center rounded-md
                        bg-gray-200 border border-gray-300 hover:bg-rose-500/20 hover:border-rose-300/30 text-gray-700
                        dark:bg-white/5 dark:border-white/10 dark:text-zinc-300 dark:hover:text-rose-100"
                    >
                      <Trash2 size={14} />
                    </button>
                  </div>
                </div>
              ))}
            </div>
          </>
        ) : (
          <div className="flex-1 flex flex-col items-center pt-6">
            {/* Projects Section (Collapsed) */}
            <div className="mb-4 w-full">
              <ProjectsSection
                projects={projects}
                activeProjectId={activeProjectId}
                onSelectProject={onSelectProject}
                onCreateProject={onCreateProject}
                onUpdateProject={onUpdateProject}
                onDeleteProject={onDeleteProject}
                collapsed={true}
              />
            </div>

            {/* Mini New Chat */}
            <button
              title="New Chat"
              onClick={onNewChat}
              className="h-8 w-8 rounded-full flex items-center justify-center mb-4 mx-auto shrink-0
                dark:bg-white/10 dark:text-white dark:hover:bg-white/20"
              style={{ backgroundColor: accent.primary,}}
            >
              <Plus size={14} />
            </button>

            {/* Mini threads */}
            <div className="flex-1 overflow-y-auto w-full flex flex-col items-center gap-2 pt-1 pb-2">
              {threads.map((t) => {
                const isActive = t.id === activeId;
                const letter =
                  (t.title || "Untitled").trim()[0]?.toUpperCase() || "N";
                return (
                  <button
                    key={t.id}
                    title={t.title || "Untitled"}
                    onClick={() => onSelectThread(t.id)}
                    className={`h-6 w-6 aspect-square rounded-full flex items-center justify-center transition-colors mx-auto shrink-0
                      ${
                        isActive
                          ? "bg-gray-300 text-gray-900 ring-1 ring-gray-400 dark:bg-white/20 dark:ring-white/30 dark:text-white" : "bg-gray-100 hover:bg-gray-200 text-gray-800 dark:bg-white/5 dark:hover:bg-white/10 dark:text-white"
                       }`}
                  >
                    <span className="text-[10px] font-semibold leading-none">
                      {letter}
                    </span>
                  </button>
                );
              })}
            </div>
          </div>
        )}
      </aside>

      {/* Mobile Sidebar */}
      {mobileSidebarOpen && (
        <div className="lg:hidden fixed inset-0 z-40">
          <div
            className="absolute inset-0 bg-black/60"
            onClick={onCloseMobile}
          />
          <div className="absolute left-0 top-0 h-full w-72
            bg-gray-100 border-r border-gray-300 text-gray-900
            dark:bg-zinc-900/90 dark:border-white/10 dark:text-white p-3"
          >
            <div className="flex items-center justify-between mb-2">
              <div className="flex items-center gap-2">
                <div className="w-3 h-3 rounded-full accent-dot accent-beacon accent-dot-pulse" />
                <h2 className="text-sm font-semibold">Open Fiesta</h2>
              </div>
              <button
                aria-label="Close"
                onClick={onCloseMobile}
                className="h-8 w-8 inline-flex items-center justify-center rounded-md
                  bg-gray-200 hover:bg-gray-300 text-gray-800
                  dark:bg-white/10 dark:hover:bg-white/20 dark:text-white"
              >
                <X size={16} />
              </button>
            </div>

            <div className="mb-4">
              <ProjectsSection
                projects={projects}
                activeProjectId={activeProjectId}
                onSelectProject={(id) => onSelectProject(id)}
                onCreateProject={onCreateProject}
                onUpdateProject={onUpdateProject}
                onDeleteProject={onDeleteProject}
                collapsed={false}
              />
            </div>

            <button
              onClick={() => {
                onNewChat();
                onCloseMobile();
              }}
               style={{ backgroundColor: accent.primary,}}
              className="mb-3 text-sm px-3 py-2 w-full rounded-md shadow dark:bg-white/10 dark:hover:bg-white/20"
            >
              + New Chat
            </button>

            <div className="text-xs uppercase tracking-wide opacity-60 mb-2">
              Chats
            </div>
            <div className="h-[70vh] overflow-y-auto space-y-1 pr-1">
              {threads.length === 0 && (
                <div className="text-xs opacity-60">No chats yet</div>
              )}
              {threads.map((t) => (
                <div
                  key={t.id}
                  className={`w-full px-2 py-2 rounded-md text-sm border flex items-center justify-between gap-2
                    ${
                      t.id === activeId
                        ? "bg-gray-200 border-gray-300 dark:bg-white/15 dark:border-white/20"
                        : "bg-gray-50 border-gray-300 hover:bg-gray-100 dark:bg-white/5 dark:border-white/10 dark:hover:bg-white/10"
                    }`}
                >
                  <button
                    onClick={() => {
                      onSelectThread(t.id);
                      onCloseMobile();
                    }}
                    className="min-w-0 text-left flex-1 truncate"
                    title={t.title || "Untitled"}
                  >
                    {t.title || "Untitled"}
                  </button>
                  <div className="flex items-center gap-1">
                    <DownloadMenu 
                      thread={t} 
                      selectedModels={selectedModels} 
                    />
                    <button
                      aria-label="Delete chat"
                      title="Delete chat"
                      onClick={(e) => {
                        e.stopPropagation();
                        setConfirmDeleteId(t.id);
                      }}
                      className="h-7 w-7 shrink-0 inline-flex items-center justify-center rounded-md
                      bg-gray-200 border border-gray-300 text-gray-700 hover:bg-rose-500/20 hover:border-rose-300/30
                      dark:bg-white/5 dark:border-white/10 dark:text-zinc-300 dark:hover:text-rose-100"
                    >
                      <Trash2 size={14} />
                    </button>
                  </div>
                </div>
              ))}
            </div>
          </div>
        </div>
      )}

      <ConfirmDialog
        open={!!confirmDeleteId}
        title="Delete this chat?"
        message="This cannot be undone."
        confirmText="Delete"
        cancelText="Cancel"
        onCancel={() => setConfirmDeleteId(null)}
        onConfirm={() => {
          if (confirmDeleteId) {
            onDeleteThread(confirmDeleteId);
          }
          setConfirmDeleteId(null);
        }}
      />
    </>
  );
}<|MERGE_RESOLUTION|>--- conflicted
+++ resolved
@@ -61,28 +61,15 @@
     <>
       {/* Desktop sidebar */}
       <aside
-<<<<<<< HEAD
-        className={`relative hidden lg:flex shrink-0 h-[calc(100vh-2rem)] lg:h-[calc(100vh-3rem)] rounded-lg p-3 flex-col transition-[width] duration-300
-        ${sidebarOpen ? "w-64" : "w-14"}
-        bg-gray-100 border border-gray-300 text-gray-900
-        dark:bg-white/5 dark:border-white/10 dark:text-white`}
-=======
         className={`relative hidden lg:flex shrink-0 h-[calc(100vh-2rem)] lg:h-[calc(100vh-3rem)] rounded-lg border border-black/10 dark:border-white/10 bg-black/5 dark:bg-white/5 p-3 flex-col transition-[width] duration-300 ${
           sidebarOpen ? "w-64" : "w-14"
         }`}
->>>>>>> 03e3808b
       >
         {/* Collapse/Expand toggle */}
         <button
           aria-label={sidebarOpen ? "Collapse sidebar" : "Expand sidebar"}
           onClick={onToggleSidebar}
-<<<<<<< HEAD
-          className="absolute -right-3 top-5 z-10 h-6 w-6 rounded-full 
-            bg-gray-200 border border-gray-300 hover:bg-gray-300 text-gray-800
-            dark:bg-white/10 dark:border-white/15 dark:hover:bg-white/20 dark:text-white"
-=======
           className="absolute -right-3 top-5 z-10 h-6 w-6 rounded-full bg-black/10 dark:bg-white/10 border border-black/15 dark:border-white/15 flex items-center justify-center hover:bg-black/20 dark:hover:bg-white/20"
->>>>>>> 03e3808b
         >
           {sidebarOpen ? <ChevronLeft size={14} /> : <ChevronRight size={14} />}
         </button>
