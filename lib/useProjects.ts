--- conflicted
+++ resolved
@@ -10,32 +10,9 @@
   const [activeProjectId, setActiveProjectId] = useState<string | null>(null);
   const [isLoaded, setIsLoaded] = useState(false);
 
-  // Fallback timeout to ensure isLoaded becomes true
-  useEffect(() => {
-    const timeout = setTimeout(() => {
-      setIsLoaded(true);
-    }, 500);
-    
-    return () => clearTimeout(timeout);
-  }, []);
-
   // Load projects from localStorage on mount
   useEffect(() => {
     try {
-<<<<<<< HEAD
-      if (typeof window !== 'undefined') {
-        const saved = localStorage.getItem(STORAGE_KEY);
-        const activeId = localStorage.getItem(ACTIVE_PROJECT_KEY);
-        
-        if (saved) {
-          const parsed = JSON.parse(saved) as Project[];
-          setProjects(Array.isArray(parsed) ? parsed : []);
-        }
-        
-        if (activeId && activeId !== 'null') {
-          setActiveProjectId(activeId);
-        }
-=======
       const saved = localStorage.getItem(STORAGE_KEY);
       const activeId = localStorage.getItem(ACTIVE_PROJECT_KEY);
 
@@ -46,7 +23,6 @@
 
       if (activeId && activeId !== 'null') {
         setActiveProjectId(activeId);
->>>>>>> d28ff448
       }
     } catch (error) {
       console.warn('Failed to load projects from localStorage:', error);
