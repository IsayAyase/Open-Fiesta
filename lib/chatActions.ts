--- conflicted
+++ resolved
@@ -1,15 +1,4 @@
-<<<<<<< HEAD
 import { callGemini, callOpenRouter, callOpenProvider, callUnstable, callMistral, callOllama, streamOpenRouter } from './client';
-=======
-import {
-  callGemini,
-  callOpenRouter,
-  callOpenProvider,
-  callUnstable,
-  callMistral,
-  streamOpenRouter,
-} from './client';
->>>>>>> d28ff448
 import { safeUUID } from './uuid';
 import type { AiModel, ApiKeys, ChatMessage, ChatThread } from './types';
 import type { Project } from './projects';
@@ -432,135 +421,37 @@
               ),
             );
 
-            const res = await callMistral({
-              apiKey: keys['mistral'] || undefined,
-              model: m.model,
-              messages: prepareMessages(nextHistory),
-              imageDataUrl,
-            });
-            const full = String(extractText(res) || '').trim();
-            if (!full) {
-              setThreads((prev) =>
-                prev.map((t) => {
+          const res = await callMistral({ apiKey: keys['mistral'] || undefined, model: m.model, messages: prepareMessages(nextHistory), imageDataUrl });
+          const full = String(extractText(res) || '').trim();
+          if (!full) {
+            setThreads(prev => prev.map(t => {
+              if (t.id !== thread.id) return t;
+              const msgs = (t.messages ?? []).map(msg => (msg.ts === placeholderTs && msg.modelId === m.id)
+                ? { ...msg, content: 'No response', provider: (res as any)?.provider, usedKeyType: (res as any)?.usedKeyType, tokens: (res as any)?.tokens } as ChatMessage
+                : msg);
+              return { ...t, messages: msgs };
+            }));
+          } else {
+            // typewriter effect for mistral models
+            let i = 0;
+            const step = Math.max(2, Math.ceil(full.length / 80));
+            const timer = window.setInterval(() => {
+              i = Math.min(full.length, i + step);
+              const chunk = full.slice(0, i);
+              setThreads(prev => prev.map(t => {
+                if (t.id !== thread.id) return t;
+                const msgs = (t.messages ?? []).map(msg => (msg.ts === placeholderTs && msg.modelId === m.id) ? { ...msg, content: chunk } : msg);
+                return { ...t, messages: msgs };
+              }));
+              if (i >= full.length) {
+                window.clearInterval(timer);
+                // attach provider meta and token info once complete
+                setThreads(prev => prev.map(t => {
                   if (t.id !== thread.id) return t;
-                  const msgs = (t.messages ?? []).map((msg) =>
-                    msg.ts === placeholderTs && msg.modelId === m.id
-                      ? ({
-                          ...msg,
-                          content: 'No response',
-                          provider: (res as any)?.provider,
-                          usedKeyType: (res as any)?.usedKeyType,
-                          tokens: (res as any)?.tokens,
-                        } as ChatMessage)
-                      : msg,
-                  );
+                  const msgs = (t.messages ?? []).map(msg => (msg.ts === placeholderTs && msg.modelId === m.id)
+                    ? { ...msg, provider: (res as any)?.provider, usedKeyType: (res as any)?.usedKeyType, tokens: (res as any)?.tokens } as ChatMessage
+                    : msg);
                   return { ...t, messages: msgs };
-                }),
-              );
-            } else {
-              // typewriter effect for mistral models
-              let i = 0;
-              const step = Math.max(2, Math.ceil(full.length / 80));
-              const timer = window.setInterval(() => {
-                i = Math.min(full.length, i + step);
-                const chunk = full.slice(0, i);
-                setThreads((prev) =>
-                  prev.map((t) => {
-                    if (t.id !== thread.id) return t;
-                    const msgs = (t.messages ?? []).map((msg) =>
-                      msg.ts === placeholderTs && msg.modelId === m.id
-                        ? { ...msg, content: chunk }
-                        : msg,
-                    );
-                    return { ...t, messages: msgs };
-                  }),
-                );
-                if (i >= full.length) {
-                  window.clearInterval(timer);
-                  // attach provider meta and token info once complete
-                  setThreads((prev) =>
-                    prev.map((t) => {
-                      if (t.id !== thread.id) return t;
-                      const msgs = (t.messages ?? []).map((msg) =>
-                        msg.ts === placeholderTs && msg.modelId === m.id
-                          ? ({
-                              ...msg,
-                              provider: (res as any)?.provider,
-                              usedKeyType: (res as any)?.usedKeyType,
-                              tokens: (res as any)?.tokens,
-                            } as ChatMessage)
-                          : msg,
-                      );
-                      return { ...t, messages: msgs };
-                    }),
-                  );
-                }
-              }, 24);
-            }
-          } else {
-            const placeholderTs = Date.now();
-            const initialText = 'Thinking…';
-            const placeholder: ChatMessage = {
-              role: 'assistant',
-              content: initialText,
-              modelId: m.id,
-              ts: placeholderTs,
-            };
-            setThreads((prev) =>
-              prev.map((t) =>
-                t.id === thread.id
-                  ? { ...t, messages: [...(t.messages ?? nextHistory), placeholder] }
-                  : t,
-              ),
-            );
-
-            let buffer = '';
-            let flushTimer: number | null = null;
-            let gotAny = false;
-            const flush = () => {
-              if (!buffer) return;
-              const chunk = buffer;
-              buffer = '';
-              setThreads((prev) =>
-                prev.map((t) => {
-                  if (t.id !== thread.id) return t;
-                  const msgs = (t.messages ?? []).map((msg) => {
-                    if (!(msg.ts === placeholderTs && msg.modelId === m.id)) return msg;
-                    const cur = msg.content || '';
-                    const next = cur === initialText ? chunk : cur + chunk;
-                    return { ...msg, content: next };
-                  });
-                  return { ...t, messages: msgs };
-                }),
-              );
-            };
-            const mt =
-              typeof imageDataUrl === 'string'
-                ? /^data:(.*?);base64/.exec(imageDataUrl)?.[1] || ''
-                : '';
-            const isImage = !!mt && /^image\//i.test(mt);
-            // Treat attachments with missing/unknown MIME type as non-image to force non-stream (server-side extraction)
-            const isNonImageAttachment = !!imageDataUrl && (!mt || !isImage); // txt/pdf/docx or unknown
-
-            if (isNonImageAttachment) {
-              const res = await callOpenRouter({
-                apiKey: keys.openrouter || undefined,
-                model: m.model,
-                messages: prepareMessages(nextHistory),
-                imageDataUrl,
-                signal: controller.signal,
-              });
-              const text = extractText(res);
-              setThreads((prev) =>
-                prev.map((t) => {
-                  if (t.id !== thread.id) return t;
-                  const msgs = (t.messages ?? []).map((msg) =>
-                    msg.ts === placeholderTs && msg.modelId === m.id
-                      ? { ...msg, content: String(text).trim() }
-                      : msg,
-                  );
-                  return { ...t, messages: msgs };
-<<<<<<< HEAD
                 }));
               }
             }, 24);
@@ -612,80 +503,55 @@
           const placeholder: ChatMessage = { role: 'assistant', content: initialText, modelId: m.id, ts: placeholderTs };
           setThreads(prev => prev.map(t => t.id === thread.id ? { ...t, messages: [...(t.messages ?? nextHistory), placeholder] } : t));
 
-          let buffer = '';
-          let flushTimer: number | null = null;
-          let gotAny = false;
-          const flush = () => {
-            if (!buffer) return;
-            const chunk = buffer; buffer = '';
-            setThreads(prev => prev.map(t => {
-              if (t.id !== thread.id) return t;
-              const msgs = (t.messages ?? []).map(msg => {
-                if (!(msg.ts === placeholderTs && msg.modelId === m.id)) return msg;
-                const cur = msg.content || '';
-                const next = cur === initialText ? chunk : cur + chunk;
-                return { ...msg, content: next };
+            let buffer = '';
+            let flushTimer: number | null = null;
+            let gotAny = false;
+            const flush = () => {
+              if (!buffer) return;
+              const chunk = buffer;
+              buffer = '';
+              setThreads((prev) =>
+                prev.map((t) => {
+                  if (t.id !== thread.id) return t;
+                  const msgs = (t.messages ?? []).map((msg) => {
+                    if (!(msg.ts === placeholderTs && msg.modelId === m.id)) return msg;
+                    const cur = msg.content || '';
+                    const next = cur === initialText ? chunk : cur + chunk;
+                    return { ...msg, content: next };
+                  });
+                  return { ...t, messages: msgs };
+                }),
+              );
+            };
+            const mt =
+              typeof imageDataUrl === 'string'
+                ? /^data:(.*?);base64/.exec(imageDataUrl)?.[1] || ''
+                : '';
+            const isImage = !!mt && /^image\//i.test(mt);
+            // Treat attachments with missing/unknown MIME type as non-image to force non-stream (server-side extraction)
+            const isNonImageAttachment = !!imageDataUrl && (!mt || !isImage); // txt/pdf/docx or unknown
+
+            if (isNonImageAttachment) {
+              const res = await callOpenRouter({
+                apiKey: keys.openrouter || undefined,
+                model: m.model,
+                messages: prepareMessages(nextHistory),
+                imageDataUrl,
+                signal: controller.signal,
               });
-              return { ...t, messages: msgs };
-            }));
-          };
-          const mt = typeof imageDataUrl === 'string' ? (/^data:(.*?);base64/.exec(imageDataUrl)?.[1] || '') : '';
-          const isImage = !!mt && /^image\//i.test(mt);
-          // Treat attachments with missing/unknown MIME type as non-image to force non-stream (server-side extraction)
-          const isNonImageAttachment = !!imageDataUrl && (!mt || !isImage); // txt/pdf/docx or unknown
-
-          if (isNonImageAttachment) {
-            const res = await callOpenRouter({ apiKey: keys.openrouter || undefined, model: m.model, messages: prepareMessages(nextHistory), imageDataUrl, signal: controller.signal });
-            const text = extractText(res);
-            setThreads(prev => prev.map(t => {
-              if (t.id !== thread.id) return t;
-              const msgs = (t.messages ?? []).map(msg => (msg.ts === placeholderTs && msg.modelId === m.id) ? { ...msg, content: String(text).trim() } : msg);
-              return { ...t, messages: msgs };
-            }));
-            return;
-          }
-
-          await streamOpenRouter({ apiKey: keys.openrouter || undefined, model: m.model, messages: prepareMessages(nextHistory), imageDataUrl, signal: controller.signal }, {
-            onToken: (delta) => {
-              gotAny = true;
-              buffer += delta;
-              if (flushTimer == null) flushTimer = window.setTimeout(() => { flushTimer = null; flush(); }, 24);
-            },
-            onMeta: (meta) => {
-              setThreads(prev => prev.map(t => {
-                if (t.id !== thread.id) return t;
-                const msgs = (t.messages ?? []).map(msg => (msg.ts === placeholderTs && msg.modelId === m.id) ? { ...msg, provider: meta.provider, usedKeyType: meta.usedKeyType } as ChatMessage : msg);
-                return { ...t, messages: msgs };
-              }));
-            },
-            onError: (err) => {
-              if (flushTimer != null) { window.clearTimeout(flushTimer); flushTimer = null; }
-              const text = err.error || 'Error';
-              setThreads(prev => prev.map(t => {
-                if (t.id !== thread.id) return t;
-                const msgs = (t.messages ?? []).map(msg => (msg.ts === placeholderTs && msg.modelId === m.id) ? { ...msg, content: text, code: err.code, provider: err.provider, usedKeyType: err.usedKeyType } as ChatMessage : msg);
-                return { ...t, messages: msgs };
-              }));
-            },
-            onDone: async () => {
-              if (flushTimer != null) { window.clearTimeout(flushTimer); flushTimer = null; }
-              flush();
-              if (!gotAny) {
-                try {
-                  const res = await callOpenRouter({ apiKey: keys.openrouter || undefined, model: m.model, messages: nextHistory, imageDataUrl, signal: controller.signal });
-                  const text = extractText(res);
-                  setThreads(prev => prev.map(t => {
-                    if (t.id !== thread.id) return t;
-                    const msgs = (t.messages ?? []).map(msg => (msg.ts === placeholderTs && msg.modelId === m.id) ? { ...msg, content: String(text).trim() } : msg);
-                    return { ...t, messages: msgs };
-                  }));
-                } catch {}
-              }
-=======
+              const text = extractText(res);
+              setThreads((prev) =>
+                prev.map((t) => {
+                  if (t.id !== thread.id) return t;
+                  const msgs = (t.messages ?? []).map((msg) =>
+                    msg.ts === placeholderTs && msg.modelId === m.id
+                      ? { ...msg, content: String(text).trim() }
+                      : msg,
+                  );
+                  return { ...t, messages: msgs };
                 }),
               );
               return;
->>>>>>> d28ff448
             }
 
             await streamOpenRouter(
@@ -835,149 +701,153 @@
 
     const baseHistory = updated.slice(0, userIdx + 1);
 
-    setLoadingIdsInit(selectedModels.map((m) => m.id));
-    Promise.allSettled(
-      selectedModels.map(async (m) => {
-        const controller = new AbortController();
-        abortControllers[m.id] = controller;
-        const ph = placeholders.find((p) => p.model.id === m.id);
-        if (!ph) {
-          setLoadingIds((prev) => prev.filter((x) => x !== m.id));
-          return;
-        }
-        const placeholderTs = ph.ts;
-        try {
-          if (m.provider === 'gemini') {
-            const res = await callGemini({
-              apiKey: keys.gemini || undefined,
-              model: m.model,
-              messages: baseHistory,
-              signal: controller.signal,
-            });
-            const full = String(extractText(res) || '').trim();
-            if (!full) {
-              setThreads((prev) =>
-                prev.map((tt) => {
+    setLoadingIdsInit(selectedModels.map(m => m.id));
+    Promise.allSettled(selectedModels.map(async (m) => {
+      const controller = new AbortController();
+      abortControllers[m.id] = controller;
+      const ph = placeholders.find(p => p.model.id === m.id);
+      if (!ph) { setLoadingIds(prev => prev.filter(x => x !== m.id)); return; }
+      const placeholderTs = ph.ts;
+      try {
+        if (m.provider === 'gemini') {
+          const res = await callGemini({ apiKey: keys.gemini || undefined, model: m.model, messages: baseHistory, signal: controller.signal });
+          const full = String(extractText(res) || '').trim();
+          if (!full) {
+            setThreads(prev => prev.map(tt => {
+              if (tt.id !== t.id) return tt;
+              const msgs = (tt.messages ?? []).map(msg => (msg.ts === placeholderTs && msg.modelId === m.id) ? { ...msg, content: 'No response' } : msg);
+              return { ...tt, messages: msgs };
+            }));
+          } else {
+            // typewriter effect
+            let i = 0;
+            const step = Math.max(2, Math.ceil(full.length / 80));
+            const timer = window.setInterval(() => {
+              i = Math.min(full.length, i + step);
+              const chunk = full.slice(0, i);
+              setThreads(prev => prev.map(tt => {
+                if (tt.id !== t.id) return tt;
+                const msgs = (tt.messages ?? []).map(msg => (msg.ts === placeholderTs && msg.modelId === m.id) ? { ...msg, content: chunk } : msg);
+                return { ...tt, messages: msgs };
+              }));
+              if (i >= full.length) window.clearInterval(timer);
+            }, 24);
+          }
+        } else if (m.provider === 'open-provider') {
+          const res = await callOpenProvider({ apiKey: keys['open-provider'] || undefined, model: m.model, messages: baseHistory, voice: selectedVoice });
+          const full = String(extractText(res) || '').trim();
+          if (!full) {
+            setThreads(prev => prev.map(tt => {
+              if (tt.id !== t.id) return tt;
+              const msgs = (tt.messages ?? []).map(msg => (msg.ts === placeholderTs && msg.modelId === m.id)
+                ? { ...msg, content: 'No response', provider: (res as any)?.provider, usedKeyType: (res as any)?.usedKeyType, tokens: (res as any)?.tokens } as ChatMessage
+                : msg);
+              return { ...tt, messages: msgs };
+            }));
+          } else {
+            // typewriter effect for all models (image models already have markdown in the response)
+            let i = 0;
+            const step = Math.max(2, Math.ceil(full.length / 80));
+            const timer = window.setInterval(() => {
+              i = Math.min(full.length, i + step);
+              const chunk = full.slice(0, i);
+              setThreads(prev => prev.map(tt => {
+                if (tt.id !== t.id) return tt;
+                const msgs = (tt.messages ?? []).map(msg => (msg.ts === placeholderTs && msg.modelId === m.id) ? { ...msg, content: chunk } : msg);
+                return { ...tt, messages: msgs };
+              }));
+              if (i >= full.length) {
+                window.clearInterval(timer);
+                // attach provider meta and token info once complete
+                setThreads(prev => prev.map(tt => {
                   if (tt.id !== t.id) return tt;
-                  const msgs = (tt.messages ?? []).map((msg) =>
-                    msg.ts === placeholderTs && msg.modelId === m.id
-                      ? { ...msg, content: 'No response' }
-                      : msg,
-                  );
+                  const msgs = (tt.messages ?? []).map(msg => (msg.ts === placeholderTs && msg.modelId === m.id)
+                    ? { ...msg, provider: (res as any)?.provider, usedKeyType: (res as any)?.usedKeyType, tokens: (res as any)?.tokens } as ChatMessage
+                    : msg);
                   return { ...tt, messages: msgs };
-                }),
-              );
-            } else {
-              // typewriter effect
-              let i = 0;
-              const step = Math.max(2, Math.ceil(full.length / 80));
-              const timer = window.setInterval(() => {
-                i = Math.min(full.length, i + step);
-                const chunk = full.slice(0, i);
-                setThreads((prev) =>
-                  prev.map((tt) => {
-                    if (tt.id !== t.id) return tt;
-                    const msgs = (tt.messages ?? []).map((msg) =>
-                      msg.ts === placeholderTs && msg.modelId === m.id
-                        ? { ...msg, content: chunk }
-                        : msg,
-                    );
-                    return { ...tt, messages: msgs };
-                  }),
-                );
-                if (i >= full.length) window.clearInterval(timer);
-              }, 24);
-            }
-          } else if (m.provider === 'open-provider') {
-            const res = await callOpenProvider({
-              apiKey: keys['open-provider'] || undefined,
-              model: m.model,
-              messages: baseHistory,
-              voice: selectedVoice,
-            });
-            const full = String(extractText(res) || '').trim();
-            if (!full) {
-              setThreads((prev) =>
-                prev.map((tt) => {
+                }));
+              }
+            }, 24);
+          }
+        } else if (m.provider === 'unstable') {
+          const res = await callUnstable({ apiKey: keys['unstable'] || undefined, model: m.model, messages: baseHistory });
+          if (res && typeof (res as any)?.error === 'string') {
+            const errText = String((res as any).error).trim();
+            setThreads(prev => prev.map(tt => {
+              if (tt.id !== t.id) return tt;
+              const msgs = (tt.messages ?? []).map(msg => (msg.ts === placeholderTs && msg.modelId === m.id)
+                ? { ...msg, content: errText, provider: (res as any)?.provider, usedKeyType: (res as any)?.usedKeyType, code: (res as any)?.code } as ChatMessage
+                : msg);
+              return { ...tt, messages: msgs };
+            }));
+            return;
+          }
+          const full = String(extractText(res) || '').trim();
+          if (!full) {
+            setThreads(prev => prev.map(tt => {
+              if (tt.id !== t.id) return tt;
+              const msgs = (tt.messages ?? []).map(msg => (msg.ts === placeholderTs && msg.modelId === m.id)
+                ? { ...msg, content: 'No response', provider: (res as any)?.provider, usedKeyType: (res as any)?.usedKeyType, tokens: (res as any)?.tokens } as ChatMessage
+                : msg);
+              return { ...tt, messages: msgs };
+            }));
+          } else {
+            // typewriter effect for unstable models
+            let i = 0;
+            const step = Math.max(2, Math.ceil(full.length / 80));
+            const timer = window.setInterval(() => {
+              i = Math.min(full.length, i + step);
+              const chunk = full.slice(0, i);
+              setThreads(prev => prev.map(tt => {
+                if (tt.id !== t.id) return tt;
+                const msgs = (tt.messages ?? []).map(msg => (msg.ts === placeholderTs && msg.modelId === m.id) ? { ...msg, content: chunk } : msg);
+                return { ...tt, messages: msgs };
+              }));
+              if (i >= full.length) {
+                window.clearInterval(timer);
+                // attach provider meta and token info once complete
+                setThreads(prev => prev.map(tt => {
                   if (tt.id !== t.id) return tt;
-                  const msgs = (tt.messages ?? []).map((msg) =>
-                    msg.ts === placeholderTs && msg.modelId === m.id
-                      ? ({
-                          ...msg,
-                          content: 'No response',
-                          provider: (res as any)?.provider,
-                          usedKeyType: (res as any)?.usedKeyType,
-                          tokens: (res as any)?.tokens,
-                        } as ChatMessage)
-                      : msg,
-                  );
+                  const msgs = (tt.messages ?? []).map(msg => (msg.ts === placeholderTs && msg.modelId === m.id)
+                    ? { ...msg, provider: (res as any)?.provider, usedKeyType: (res as any)?.usedKeyType, tokens: (res as any)?.tokens } as ChatMessage
+                    : msg);
                   return { ...tt, messages: msgs };
-                }),
-              );
-            } else {
-              // typewriter effect for all models (image models already have markdown in the response)
-              let i = 0;
-              const step = Math.max(2, Math.ceil(full.length / 80));
-              const timer = window.setInterval(() => {
-                i = Math.min(full.length, i + step);
-                const chunk = full.slice(0, i);
-                setThreads((prev) =>
-                  prev.map((tt) => {
-                    if (tt.id !== t.id) return tt;
-                    const msgs = (tt.messages ?? []).map((msg) =>
-                      msg.ts === placeholderTs && msg.modelId === m.id
-                        ? { ...msg, content: chunk }
-                        : msg,
-                    );
-                    return { ...tt, messages: msgs };
-                  }),
-                );
-                if (i >= full.length) {
-                  window.clearInterval(timer);
-                  // attach provider meta and token info once complete
-                  setThreads((prev) =>
-                    prev.map((tt) => {
-                      if (tt.id !== t.id) return tt;
-                      const msgs = (tt.messages ?? []).map((msg) =>
-                        msg.ts === placeholderTs && msg.modelId === m.id
-                          ? ({
-                              ...msg,
-                              provider: (res as any)?.provider,
-                              usedKeyType: (res as any)?.usedKeyType,
-                              tokens: (res as any)?.tokens,
-                            } as ChatMessage)
-                          : msg,
-                      );
-                      return { ...tt, messages: msgs };
-                    }),
-                  );
-                }
-              }, 24);
-            }
-          } else if (m.provider === 'unstable') {
-            const res = await callUnstable({
-              apiKey: keys['unstable'] || undefined,
-              model: m.model,
-              messages: baseHistory,
-            });
-            if (res && typeof (res as any)?.error === 'string') {
-              const errText = String((res as any).error).trim();
-              setThreads((prev) =>
-                prev.map((tt) => {
+                }));
+              }
+            }, 24);
+          }
+        } else if (m.provider === 'mistral') {
+          const res = await callMistral({ apiKey: keys['mistral'] || undefined, model: m.model, messages: baseHistory });
+          const full = String(extractText(res) || '').trim();
+          if (!full) {
+            setThreads(prev => prev.map(tt => {
+              if (tt.id !== t.id) return tt;
+              const msgs = (tt.messages ?? []).map(msg => (msg.ts === placeholderTs && msg.modelId === m.id)
+                ? { ...msg, content: 'No response', provider: (res as any)?.provider, usedKeyType: (res as any)?.usedKeyType, tokens: (res as any)?.tokens } as ChatMessage
+                : msg);
+              return { ...tt, messages: msgs };
+            }));
+          } else {
+            // typewriter effect for mistral models
+            let i = 0;
+            const step = Math.max(2, Math.ceil(full.length / 80));
+            const timer = window.setInterval(() => {
+              i = Math.min(full.length, i + step);
+              const chunk = full.slice(0, i);
+              setThreads(prev => prev.map(tt => {
+                if (tt.id !== t.id) return tt;
+                const msgs = (tt.messages ?? []).map(msg => (msg.ts === placeholderTs && msg.modelId === m.id) ? { ...msg, content: chunk } : msg);
+                return { ...tt, messages: msgs };
+              }));
+              if (i >= full.length) {
+                window.clearInterval(timer);
+                // attach provider meta and token info once complete
+                setThreads(prev => prev.map(tt => {
                   if (tt.id !== t.id) return tt;
-                  const msgs = (tt.messages ?? []).map((msg) =>
-                    msg.ts === placeholderTs && msg.modelId === m.id
-                      ? ({
-                          ...msg,
-                          content: errText,
-                          provider: (res as any)?.provider,
-                          usedKeyType: (res as any)?.usedKeyType,
-                          code: (res as any)?.code,
-                        } as ChatMessage)
-                      : msg,
-                  );
+                  const msgs = (tt.messages ?? []).map(msg => (msg.ts === placeholderTs && msg.modelId === m.id)
+                    ? { ...msg, provider: (res as any)?.provider, usedKeyType: (res as any)?.usedKeyType, tokens: (res as any)?.tokens } as ChatMessage
+                    : msg);
                   return { ...tt, messages: msgs };
-<<<<<<< HEAD
                 }));
               }
             }, 24);
@@ -1066,253 +936,20 @@
                   const res = await callOpenRouter({ apiKey: keys.openrouter || undefined, model: m.model, messages: baseHistory, signal: controller.signal });
                   const text = extractText(res);
                   setThreads(prev => prev.map(tt => {
-=======
-                }),
-              );
-              return;
+                    if (tt.id !== t.id) return tt;
+                    const msgs = (tt.messages ?? []).map(msg => (msg.ts === placeholderTs && msg.modelId === m.id) ? { ...msg, content: String(text).trim() } : msg);
+                    return { ...tt, messages: msgs };
+                  }));
+                } catch {}
+              }
             }
-            const full = String(extractText(res) || '').trim();
-            if (!full) {
-              setThreads((prev) =>
-                prev.map((tt) => {
-                  if (tt.id !== t.id) return tt;
-                  const msgs = (tt.messages ?? []).map((msg) =>
-                    msg.ts === placeholderTs && msg.modelId === m.id
-                      ? ({
-                          ...msg,
-                          content: 'No response',
-                          provider: (res as any)?.provider,
-                          usedKeyType: (res as any)?.usedKeyType,
-                          tokens: (res as any)?.tokens,
-                        } as ChatMessage)
-                      : msg,
-                  );
-                  return { ...tt, messages: msgs };
-                }),
-              );
-            } else {
-              // typewriter effect for unstable models
-              let i = 0;
-              const step = Math.max(2, Math.ceil(full.length / 80));
-              const timer = window.setInterval(() => {
-                i = Math.min(full.length, i + step);
-                const chunk = full.slice(0, i);
-                setThreads((prev) =>
-                  prev.map((tt) => {
->>>>>>> d28ff448
-                    if (tt.id !== t.id) return tt;
-                    const msgs = (tt.messages ?? []).map((msg) =>
-                      msg.ts === placeholderTs && msg.modelId === m.id
-                        ? { ...msg, content: chunk }
-                        : msg,
-                    );
-                    return { ...tt, messages: msgs };
-                  }),
-                );
-                if (i >= full.length) {
-                  window.clearInterval(timer);
-                  // attach provider meta and token info once complete
-                  setThreads((prev) =>
-                    prev.map((tt) => {
-                      if (tt.id !== t.id) return tt;
-                      const msgs = (tt.messages ?? []).map((msg) =>
-                        msg.ts === placeholderTs && msg.modelId === m.id
-                          ? ({
-                              ...msg,
-                              provider: (res as any)?.provider,
-                              usedKeyType: (res as any)?.usedKeyType,
-                              tokens: (res as any)?.tokens,
-                            } as ChatMessage)
-                          : msg,
-                      );
-                      return { ...tt, messages: msgs };
-                    }),
-                  );
-                }
-              }, 24);
-            }
-          } else if (m.provider === 'mistral') {
-            const res = await callMistral({
-              apiKey: keys['mistral'] || undefined,
-              model: m.model,
-              messages: baseHistory,
-            });
-            const full = String(extractText(res) || '').trim();
-            if (!full) {
-              setThreads((prev) =>
-                prev.map((tt) => {
-                  if (tt.id !== t.id) return tt;
-                  const msgs = (tt.messages ?? []).map((msg) =>
-                    msg.ts === placeholderTs && msg.modelId === m.id
-                      ? ({
-                          ...msg,
-                          content: 'No response',
-                          provider: (res as any)?.provider,
-                          usedKeyType: (res as any)?.usedKeyType,
-                          tokens: (res as any)?.tokens,
-                        } as ChatMessage)
-                      : msg,
-                  );
-                  return { ...tt, messages: msgs };
-                }),
-              );
-            } else {
-              // typewriter effect for mistral models
-              let i = 0;
-              const step = Math.max(2, Math.ceil(full.length / 80));
-              const timer = window.setInterval(() => {
-                i = Math.min(full.length, i + step);
-                const chunk = full.slice(0, i);
-                setThreads((prev) =>
-                  prev.map((tt) => {
-                    if (tt.id !== t.id) return tt;
-                    const msgs = (tt.messages ?? []).map((msg) =>
-                      msg.ts === placeholderTs && msg.modelId === m.id
-                        ? { ...msg, content: chunk }
-                        : msg,
-                    );
-                    return { ...tt, messages: msgs };
-                  }),
-                );
-                if (i >= full.length) {
-                  window.clearInterval(timer);
-                  // attach provider meta and token info once complete
-                  setThreads((prev) =>
-                    prev.map((tt) => {
-                      if (tt.id !== t.id) return tt;
-                      const msgs = (tt.messages ?? []).map((msg) =>
-                        msg.ts === placeholderTs && msg.modelId === m.id
-                          ? ({
-                              ...msg,
-                              provider: (res as any)?.provider,
-                              usedKeyType: (res as any)?.usedKeyType,
-                              tokens: (res as any)?.tokens,
-                            } as ChatMessage)
-                          : msg,
-                      );
-                      return { ...tt, messages: msgs };
-                    }),
-                  );
-                }
-              }, 24);
-            }
-          } else {
-            let buffer = '';
-            let flushTimer: number | null = null;
-            let gotAny = false;
-            const flush = () => {
-              if (!buffer) return;
-              const chunk = buffer;
-              buffer = '';
-              setThreads((prev) =>
-                prev.map((tt) => {
-                  if (tt.id !== t.id) return tt;
-                  const msgs = (tt.messages ?? []).map((msg) => {
-                    if (!(msg.ts === placeholderTs && msg.modelId === m.id)) return msg;
-                    const cur = msg.content || '';
-                    const next = cur === 'Thinking…' ? chunk : cur + chunk;
-                    return { ...msg, content: next };
-                  });
-                  return { ...tt, messages: msgs };
-                }),
-              );
-            };
-            await streamOpenRouter(
-              {
-                apiKey: keys.openrouter || undefined,
-                model: m.model,
-                messages: baseHistory,
-                signal: controller.signal,
-              },
-              {
-                onToken: (delta) => {
-                  gotAny = true;
-                  buffer += delta;
-                  if (flushTimer == null)
-                    flushTimer = window.setTimeout(() => {
-                      flushTimer = null;
-                      flush();
-                    }, 24);
-                },
-                onMeta: (meta) => {
-                  setThreads((prev) =>
-                    prev.map((tt) => {
-                      if (tt.id !== t.id) return tt;
-                      const msgs = (tt.messages ?? []).map((msg) =>
-                        msg.ts === placeholderTs && msg.modelId === m.id
-                          ? ({
-                              ...msg,
-                              provider: meta.provider,
-                              usedKeyType: meta.usedKeyType,
-                            } as ChatMessage)
-                          : msg,
-                      );
-                      return { ...tt, messages: msgs };
-                    }),
-                  );
-                },
-                onError: (err) => {
-                  if (flushTimer != null) {
-                    window.clearTimeout(flushTimer);
-                    flushTimer = null;
-                  }
-                  const text = err.error || 'Error';
-                  setThreads((prev) =>
-                    prev.map((tt) => {
-                      if (tt.id !== t.id) return tt;
-                      const msgs = (tt.messages ?? []).map((msg) =>
-                        msg.ts === placeholderTs && msg.modelId === m.id
-                          ? ({
-                              ...msg,
-                              content: text,
-                              code: err.code,
-                              provider: err.provider,
-                              usedKeyType: err.usedKeyType,
-                            } as ChatMessage)
-                          : msg,
-                      );
-                      return { ...tt, messages: msgs };
-                    }),
-                  );
-                },
-                onDone: async () => {
-                  if (flushTimer != null) {
-                    window.clearTimeout(flushTimer);
-                    flushTimer = null;
-                  }
-                  flush();
-                  if (!gotAny) {
-                    try {
-                      const res = await callOpenRouter({
-                        apiKey: keys.openrouter || undefined,
-                        model: m.model,
-                        messages: baseHistory,
-                        signal: controller.signal,
-                      });
-                      const text = extractText(res);
-                      setThreads((prev) =>
-                        prev.map((tt) => {
-                          if (tt.id !== t.id) return tt;
-                          const msgs = (tt.messages ?? []).map((msg) =>
-                            msg.ts === placeholderTs && msg.modelId === m.id
-                              ? { ...msg, content: String(text).trim() }
-                              : msg,
-                          );
-                          return { ...tt, messages: msgs };
-                        }),
-                      );
-                    } catch {}
-                  }
-                },
-              },
-            );
-          }
-        } finally {
-          delete abortControllers[m.id];
-          setLoadingIds((prev) => prev.filter((x) => x !== m.id));
+          });
         }
-      }),
-    );
+      } finally {
+        delete abortControllers[m.id];
+        setLoadingIds(prev => prev.filter(x => x !== m.id));
+      }
+    }));
   }
 
   return { send, onEditUser };
