--- conflicted
+++ resolved
@@ -137,13 +137,9 @@
             try {
               await loadGoogleFont(validatedTheme.font);
             } catch (error) {
-<<<<<<< HEAD
               if (process.env.NODE_ENV === 'development') {
-                console.warn("Failed to load initial font:", error);
+                console.warn('Failed to load initial font:', error);
               }
-=======
-              console.warn('Failed to load initial font:', error);
->>>>>>> d28ff448
             }
           }
 
@@ -157,13 +153,9 @@
           // Set theme and mark as initialized - this will NOT trigger the apply effect
           setTheme(validatedTheme);
         } catch (error) {
-<<<<<<< HEAD
           if (process.env.NODE_ENV === 'development') {
-            console.error("Failed to initialize theme:", error);
+            console.error('Failed to initialize theme:', error);
           }
-=======
-          console.error('Failed to initialize theme:', error);
->>>>>>> d28ff448
           // Fallback to default theme
           applyTheme(DEFAULT_THEME);
           setTheme(DEFAULT_THEME);
